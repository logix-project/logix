import os

from typing import Optional, Iterable, Dict, Any, List

import torch
import torch.nn as nn

from analog.analysis import AnalysisBase
from analog.batch_info import BatchInfo
from analog.config import Config
from analog.logging import HookLogger
from analog.logging.log_loader import LogDataset
from analog.logging.log_loader_util import collate_nested_dicts
from analog.lora import LoRAHandler
from analog.lora.utils import is_lora
from analog.state import StatisticState
from analog.utils import (
    get_logger,
    get_rank,
    get_world_size,
    print_tracked_modules,
    module_check,
)


class AnaLog:
    """
    AnaLog is a tool for logging and analyzing neural networks.
    """

    _SUPPORTED_MODULES = {nn.Linear, nn.Conv1d, nn.Conv2d}

    def __init__(
        self,
        project: str,
        config: str = "",
    ) -> None:
        """
        Initializes the AnaLog class for neural network logging.

        Args:
            project (str): The name or identifier of the project.
            config (str, optional): The path to the YAML configuration file. Defaults to "".
        """
        self.project = project

        self.model = None

        # Config
        self.config = Config(config_file=config, project_name=project)
        self.logging_config = self.config.logging_config
        self.lora_config = self.config.lora_config
        self.log_dir = self.config.log_dir

        # AnaLog state
        self.state = StatisticState()
        self.binfo = BatchInfo()

        # Initialize logger
        self.logger = HookLogger(
            config=self.logging_config, state=self.state, binfo=self.binfo
        )

        # Analysis plugins
        self.analysis_plugins = {}

        self.type_filter = None
        self.name_filter = None

    def watch(
        self,
        model: nn.Module,
        type_filter: List[nn.Module] = None,
        name_filter: List[str] = None,
    ) -> None:
        """
        Sets up modules in the model to be watched.

        Args:
            model: The neural network model.
            type_filter (list, optional): List of types of modules to be watched.
            name_filter (list, optional): List of keyword names for modules to be watched.
            lora (bool, optional): Whether to use LoRA to watch the model.
        """
        self.model = model
        if get_world_size() > 1 and hasattr(self.model, "module"):
            self.model = self.model.module
        self.type_filter = type_filter or self.type_filter
        self.name_filter = name_filter or self.name_filter

        _is_lora = is_lora(self.model)

        for name, module in self.model.named_modules():
            if module_check(
                module=module,
                module_name=name,
                supported_modules=self._SUPPORTED_MODULES,
                type_filter=self.type_filter,
                name_filter=self.name_filter,
                is_lora=_is_lora,
            ):
                self.logger.add_module(name, module)
        print_tracked_modules(self.logger.modules_to_name)

        self.logger.register_all_module_hooks()

    def watch_activation(self, tensor_dict: Dict[str, torch.Tensor]) -> None:
        """
        Sets up tensors to be watched.

        Args:
            tensor_dict (dict): Dictionary containing tensor names as keys and tensors as values.
        """
        self.logger.register_all_tensor_hooks(tensor_dict)

    def add_lora(
        self,
        model: Optional[nn.Module] = None,
        watch: bool = True,
        clear: bool = True,
        lora_state: Dict[str, Any] = None,
    ) -> None:
        """
        Adds LoRA for gradient compression.

        Args:
            model: The neural network model.
            parameter_sharing (bool, optional): Whether to use parameter sharing or not.
            parameter_sharing_groups (list, optional): List of parameter sharing groups.
            watch (bool, optional): Whether to watch the model or not.
            clear (bool, optional): Whether to clear the internal states or not.
        """
        if not hasattr(self, "lora_handler"):
            self.lora_handler = LoRAHandler(self.lora_config, self.state)
            self.lora_config = self.config.lora_config

        if model is None:
            model = self.model

        self.lora_handler.add_lora(
            model=model,
            type_filter=self.type_filter,
            name_filter=self.name_filter,
            lora_state=lora_state,
        )

        # Clear state and logger
        if clear:
            msg = "AnaLog will clear the previous Hessian, Storage, and Logging "
            msg += "handlers after adding LoRA for gradient compression.\n"
            get_logger().info(msg)
            self.clear()
        if watch:
            self.watch(model)

    def add_analysis(self, analysis_dict: Dict[str, AnalysisBase]) -> None:
        """
        Adds analysis plugins to AnaLog.

        Args:
            analysis_dict (dict): Dictionary containing analysis names as keys and analysis classes as values.
        """
        for analysis_name, analysis_cls in analysis_dict.items():
            if hasattr(self, analysis_name):
                raise ValueError(f"Analysis name {analysis_name} is reserved.")
            analysis_plugin = analysis_cls(self.config.analysis_config, self.state)
            setattr(
                self,
                analysis_name,
                analysis_plugin,
            )
            self.analysis_plugins[analysis_name] = getattr(self, analysis_name)

        return analysis_plugin

    def remove_analysis(self, analysis_name: str) -> None:
        """
        Removes analysis plugins from AnaLog.

        Args:
            analysis_name (str): Name of the analysis to be removed.
        """
        if analysis_name not in self.analysis_plugins:
            get_logger().warning(
                f"Analysis {analysis_name} does not exist. Nothing to remove."
            )
            return None
        del self.analysis_plugins[analysis_name]
        delattr(self, analysis_name)

    def log(self, data_id: Any, mask: Optional[torch.Tensor] = None):
        """
        Logs the data.

        Args:
            data_id: A unique identifier associated with the data for the logging session.
            mask (torch.Tensor, optional): Mask for the data.
        """
        self.logger.log(data_id=data_id, mask=mask)

    def __call__(
        self,
        data_id: Iterable[Any] = None,
        mask: Optional[torch.Tensor] = None,
    ):
        """
        Args:
            data_id: A unique identifier associated with the data for the logging session.
            mask (torch.Tensor, optional): Mask for the data.

        Returns:
            self: Returns the instance of the AnaLog object.
        """
        self.binfo.clear()
        self.binfo.data_id = data_id
        self.binfo.mask = mask

        return self

    def __enter__(self):
        """
        Sets up the context manager.

        This method is automatically called when the `with` statement is used with an `AnaLog` object.
        It sets up the logging environment based on the provided parameters.
        """
        self.logger.clear(hook=True, module=False, buffer=False)
        self.logger.register_all_module_hooks()

        return self

    def __exit__(self, exc_type, exc_value, traceback) -> None:
        """
        Clears the internal states and removes all the hooks.

        This method is essential for ensuring that there are no lingering hooks that could
        interfere with further operations on the model or with future logging sessions.
        """
        self.logger.update()

    def build_log_dataset(self):
        """
        Constructs the log dataset from the storage handler.
        """
        return LogDataset(log_dir=self.log_dir)

    def build_log_dataloader(
        self, batch_size: int = 16, num_workers: int = 0, pin_memory: bool = False
    ):
        """
        Constructs the log dataloader from the storage handler.
        """
        log_dataset = self.build_log_dataset()
        log_dataloader = torch.utils.data.DataLoader(
            log_dataset,
            batch_size=batch_size,
            num_workers=num_workers,
            pin_memory=pin_memory,
            shuffle=False,
            collate_fn=collate_nested_dicts,
        )
        return log_dataloader

    def get_log(self) -> Dict[str, Dict[str, torch.Tensor]]:
        """
        Returns the current log.

        Returns:
            dict: The current log.
        """
        return self.binfo.data_id, self.binfo.log

    def get_covariance_state(self) -> Dict[str, Dict[str, torch.Tensor]]:
        """
        Returns the covariance state from the Hessian handler.
        """
        return self.state.get_covariance_state()

    def get_covariance_svd_state(self) -> Dict[str, Dict[str, torch.Tensor]]:
        """
        Returns the SVD of the covariance from the Hessian handler.
        """
        return self.state.get_covariance_svd_state()

    def save_config(self) -> None:
        """
        Save AnaLog state to disk.
        """
        torch.save(self.config, os.path.join(self.log_dir, "config.pt"))

    def save_state(self) -> None:
        """
        Save Hessian state to disk.
        """
        self.state.save_state(self.log_dir)

    def save_lora(self) -> None:
        """
        Save LoRA state to disk.
        """
        state_dict = self.model.state_dict()
        lora_state_dict = {
            name: param for name, param in state_dict.items() if "analog_lora" in name
        }
        if len(lora_state_dict) > 0:
            log_dir = os.path.join(self.log_dir, "lora")
            if not os.path.exists(log_dir) and get_rank() == 0:
                os.makedirs(log_dir)
            torch.save(lora_state_dict, os.path.join(log_dir, "lora_state_dict.pt"))

    def initialize_from_log(self) -> None:
        """
        Load all states from disk.
        """
        # Load analog config
        assert os.path.exists(self.log_dir), f"{self.log_dir} does not exist!"

        config_path = os.path.join(self.log_dir, "config.pt")
        self.config.load_config(config_path)

        # Load LoRA state
        lora_dir = os.path.join(self.log_dir, "lora")
        if os.path.exists(lora_dir):
<<<<<<< HEAD
=======
            if not is_lora(self.model):
                self.add_lora()
>>>>>>> 5c123bfc
            lora_state = torch.load(os.path.join(lora_dir, "lora_state_dict.pt"))
            if not any("analog_lora_A" in name for name in self.model.state_dict()):
                self.add_lora(lora_state=lora_state)
            for name in lora_state:
                assert name in self.model.state_dict(), f"{name} not in model!"
            self.model.load_state_dict(lora_state, strict=False)

        # Load state
        self.state.load_state(self.log_dir)

    def finalize(
        self,
    ) -> None:
        """
        Finalizes the logging session.

        Args:
            clear (bool, optional): Whether to clear the internal states or not.
        """
        self.state.finalize()
        self.logger.finalize()

        if get_rank() == 0:
            self.save_config()
            self.save_state()
            self.save_lora()

    def setup(self, log_option_kwargs: Dict[str, Any]) -> None:
        """
        Update logging configurations.

        Args:
            log_option_kwargs: Logging configurations.
        """
        self.logger.opt.setup(log_option_kwargs)

    def eval(self) -> None:
        """
        Set the state of AnaLog for testing.
        """
        self.logger.opt.eval()

    def clear(self) -> None:
        """
        Clear everything in AnaLog.
        """
        self.state.clear()
        self.logger.clear()
        for key in self.analysis_plugins:
            self.remove_analysis(key)<|MERGE_RESOLUTION|>--- conflicted
+++ resolved
@@ -321,12 +321,9 @@
         # Load LoRA state
         lora_dir = os.path.join(self.log_dir, "lora")
         if os.path.exists(lora_dir):
-<<<<<<< HEAD
-=======
+            lora_state = torch.load(os.path.join(lora_dir, "lora_state_dict.pt"))
             if not is_lora(self.model):
-                self.add_lora()
->>>>>>> 5c123bfc
-            lora_state = torch.load(os.path.join(lora_dir, "lora_state_dict.pt"))
+                self.add_lora(lora_state=lora_state)
             if not any("analog_lora_A" in name for name in self.model.state_dict()):
                 self.add_lora(lora_state=lora_state)
             for name in lora_state:
