--- conflicted
+++ resolved
@@ -244,14 +244,9 @@
         This method is essential for ensuring that there are no lingering hooks that could
         interfere with further operations on the model or with future logging sessions.
         """
-<<<<<<< HEAD
-        self.hessian_handler.on_exit(self.logging_handler.current_log)
+        self.hessian_handler.on_exit(self.logging_handler.current_log, self.hessian)
         if self.save:
             self.storage_handler.flush()
-=======
-        self.hessian_handler.on_exit(self.logging_handler.current_log, self.hessian)
-        self.storage_handler.flush()
->>>>>>> bd27357e
         self.logging_handler.clear()
 
         self.reset()
