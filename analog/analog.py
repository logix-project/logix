import os

from typing import Optional, Iterable, Dict, Any, List

import torch
import torch.nn as nn

from analog.analysis import AnalysisBase
from analog.batch_info import BatchInfo
from analog.config import Config
from analog.logger import HookLogger
from analog.lora import LoRAHandler
from analog.statistic import StatisticState
from analog.storage import StorageHandler
from analog.utils import get_logger, get_rank, get_world_size


class AnaLog:
    """
    AnaLog is a tool for logging and analyzing neural networks.
    """

    _SUPPORTED_MODULES = {nn.Linear, nn.Conv1d, nn.Conv2d}

    def __init__(
        self,
        project: str,
        config: str = "",
    ) -> None:
        """
        Initializes the AnaLog class for neural network logging.

        Args:
            project (str): The name or identifier of the project.
            config (str, optional): The path to the YAML configuration file. Defaults to "".
        """
        self.project = project

        self.model = None

        # Config
        self.config = Config(config_file=config, project_name=project)
        self.storage_config = self.config.storage_config
        self.lora_config = self.config.lora_config
        self.log_dir = self.config.log_dir

        # AnaLog state
        self.state = StatisticState()
        self.binfo = BatchInfo()

        # Initialize storage, hessian, and logging handlers from config as well as
        # inject dependencies between handlers.
        self.storage_handler = StorageHandler(self.storage_config, self.binfo)
        self.logging_handler = HookLogger(self.state, self.binfo)
        self.lora_handler = LoRAHandler(self.lora_config, self.state)

        # Analysis plugins
        self.analysis_plugins = {}

        self.type_filter = None
        self.name_filter = None

    def watch(
        self,
        model: nn.Module,
        type_filter: List[nn.Module] = None,
        name_filter: List[str] = None,
        lora: bool = False,
    ) -> None:
        """
        Sets up modules in the model to be watched.

        Args:
            model: The neural network model.
            type_filter (list, optional): List of types of modules to be watched.
            name_filter (list, optional): List of keyword names for modules to be watched.
            lora (bool, optional): Whether to use LoRA to watch the model.
        """
        self.model = model
        if get_world_size() > 1 and hasattr(self.model, "module"):
            self.model = self.model.module
        self.type_filter = type_filter or self.type_filter
        self.name_filter = name_filter or self.name_filter

        for name, module in self.model.named_modules():
            # only consider the leaf module
            if len(list(module.children())) > 0:
                continue
            if not any(
                isinstance(module, module_type)
                for module_type in self._SUPPORTED_MODULES
            ):
                continue
            if type_filter is not None and not any(
                isinstance(module, module_type) for module_type in self.type_filter
            ):
                continue
            if name_filter is not None and not any(
                keyword in name for keyword in self.name_filter
            ):
                continue
            if lora and "analog_lora_B" not in name:
                continue
            self.logging_handler.add_module(name, module)
        self.print_tracked_modules()

    def watch_activation(self, tensor_dict: Dict[str, torch.Tensor]) -> None:
        """
        Sets up tensors to be watched.

        Args:
            tensor_dict (dict): Dictionary containing tensor names as keys and tensors as values.
        """
        self.logging_handler.register_all_tensor_hooks(tensor_dict)

    def add_lora(
        self,
        model: Optional[nn.Module] = None,
        watch: bool = True,
        clear: bool = True,
    ) -> None:
        """
        Adds LoRA for gradient compression.

        Args:
            model: The neural network model.
            parameter_sharing (bool, optional): Whether to use parameter sharing or not.
            parameter_sharing_groups (list, optional): List of parameter sharing groups.
            watch (bool, optional): Whether to watch the model or not.
            clear (bool, optional): Whether to clear the internal states or not.
        """
        if model is None:
            model = self.model

        self.lora_handler.add_lora(
            model=model,
            type_filter=self.type_filter,
            name_filter=self.name_filter,
        )

        # Clear hessian, storage, and logging handlers
        if clear:
            msg = "AnaLog will clear the previous Hessian, Storage, and Logging "
            msg += "handlers after adding LoRA for gradient compression.\n"
            get_logger().info(msg)
            self.clear()
        if watch:
            self.watch(model, lora=True)

    def add_analysis(self, analysis_dict: Dict[str, AnalysisBase]) -> None:
        """
        Adds analysis plugins to AnaLog.

        Args:
            analysis_dict (dict): Dictionary containing analysis names as keys and analysis classes as values.
        """
        for analysis_name, analysis_cls in analysis_dict.items():
            if hasattr(self, analysis_name):
                raise ValueError(f"Analysis name {analysis_name} is reserved.")
            setattr(
                self,
                analysis_name,
                analysis_cls(self.config.analysis_config(), self.state),
            )
            self.analysis_plugins[analysis_name] = getattr(self, analysis_name)

    def remove_analysis(self, analysis_name: str) -> None:
        """
        Removes analysis plugins from AnaLog.

        Args:
            analysis_name (str): Name of the analysis to be removed.
        """
        if analysis_name not in self.analysis_plugins:
            get_logger().warning(
                f"Analysis {analysis_name} does not exist. Nothing to remove."
            )
            return None
        del self.analysis_plugins[analysis_name]
        delattr(self, analysis_name)

    def __call__(
        self,
        data_id: Optional[Iterable[Any]] = None,
        mask: Optional[torch.Tensor] = None,
    ):
        """
        Args:
            data_id: A unique identifier associated with the data for the logging session.
            log (str, optional): Specifies which data to log (e.g. "gradient", "full_activations").
            hessian (bool, optional): Whether to compute the Hessian or not.
            save (bool, optional): Whether to save the logs or not.

        Returns:
            self: Returns the instance of the AnaLog object.
        """
        self.binfo.data_id = data_id
        self.binfo.mask = mask

        return self

    def __enter__(self):
        """
        Sets up the context manager.

        This method is automatically called when the `with` statement is used with an `AnaLog` object.
        It sets up the logging environment based on the provided parameters.
        """
        self.state.clear_log_state()
        self.storage_handler.set_data_id(self.data_id)
        self.logging_handler.set_mask(self.mask)
        self.logging_handler.register_all_module_hooks()

        return self

    def __exit__(self, exc_type, exc_value, traceback) -> None:
        """
        Clears the internal states and removes all the hooks.

        This method is essential for ensuring that there are no lingering hooks that could
        interfere with further operations on the model or with future logging sessions.
        """
        self.logging_handler.on_exit()
        
        # Wait for all async operations to finish
        if torch.cuda.is_available():
            torch.cuda.current_stream().synchronize()

        # Flush the storage handler if necessary
        if self.logging_config["save"]:
            self.storage_handler.buffer_write_on_exit()
            self.storage_handler.flush()

    def build_log_dataset(self):
        """
        Constructs the log dataset from the storage handler.
        """
        return self.storage_handler._build_log_dataset()

    def build_log_dataloader(self, batch_size=16, num_workers=0):
        """
        Constructs the log dataloader from the storage handler.
        """
        return self.storage_handler.build_log_dataloader(batch_size, num_workers)

    def get_log(self) -> Dict[str, Dict[str, torch.Tensor]]:
        """
        Returns the current log.

        Returns:
            dict: The current log.
        """
<<<<<<< HEAD
        return self.binfo.log
=======
        return self.data_id, self.state.log_state
>>>>>>> 03c2ce66

    def get_covariance_state(self) -> Dict[str, Dict[str, torch.Tensor]]:
        """
        Returns the covariance state from the Hessian handler.
        """
        return self.state.get_covariance_state()

    def get_covariance_svd_state(self) -> Dict[str, Dict[str, torch.Tensor]]:
        """
        Returns the SVD of the covariance from the Hessian handler.
        """
        return self.state.get_covariance_svd_state()

    def save_config(self) -> None:
        """
        Save AnaLog state to disk.
        """
        torch.save(self.config, os.path.join(self.log_dir, "config.pt"))

    def save_state(self) -> None:
        """
        Save Hessian state to disk.
        """
        self.state.save_state(self.log_dir)

    def save_lora(self) -> None:
        """
        Save LoRA state to disk.
        """
        state_dict = self.model.state_dict()
        lora_state_dict = {
            name: param for name, param in state_dict.items() if "analog_lora" in name
        }
        if len(lora_state_dict) > 0:
            log_dir = os.path.join(self.log_dir, "lora")
            if not os.path.exists(log_dir) and get_rank() == 0:
                os.makedirs(log_dir)
            torch.save(lora_state_dict, os.path.join(log_dir, "lora_state_dict.pt"))

    def initialize_from_log(self) -> None:
        """
        Load all states from disk.
        """
        # Load analog config
        assert os.path.exists(self.log_dir), f"{self.log_dir} does not exist!"

        config_path = os.path.join(self.log_dir, "config.pt")
        self.config.load_config(config_path)

        # Load LoRA state
        lora_dir = os.path.join(self.log_dir, "lora")
        if os.path.exists(lora_dir):
            if not any("analog_lora_A" in name for name in self.model.state_dict()):
                self.add_lora()
            lora_state = torch.load(os.path.join(lora_dir, "lora_state_dict.pt"))
            for name in lora_state:
                assert name in self.model.state_dict(), f"{name} not in model!"
            self.model.load_state_dict(lora_state, strict=False)

        # Load state
        self.state.load_state(self.log_dir)

    def finalize(
        self,
        clear: bool = False,
    ) -> None:
        """
        Finalizes the logging session.

        Args:
            clear (bool, optional): Whether to clear the internal states or not.
        """
        self.state.finalize()
        self.storage_handler.finalize()

        if get_rank() == 0:
            self.save_config()
            self.save_state()
            self.save_lora()

        if clear:
            # TODO: should we clear `state`?
            self.state.clear()
            self.storage_handler.clear()

    def sanity_check(self) -> None:
        """
        Performs a sanity check on the provided parameters.
        """
        config = self.logging_config
        if len(config["log"]) > 0 and len(set(config["log"]) - LOG_TYPES) > 0:
            raise ValueError("Invalid value for 'log'.")
        if GRAD in config["log"] and len(config["log"]) > 1:
            raise ValueError("Cannot log 'grad' with other log types.")

    def update(self, logging_config_kwargs: Dict[str, Any]) -> None:
        """
        Set the state of AnaLog.

        Args:
            state_kwargs (Dict[str, Any]): The state to be set.
        """
        self.logging_config.update(logging_config_kwargs)
        self.sanity_check()

    def eval(self) -> None:
        """
        Set the state of AnaLog for testing.
        """
        eval_logging_config = {"hessian": False, "save": False}
        self.update(eval_logging_config)

    def clear(self) -> None:
        """
        Clear everything in AnaLog.
        """
        self.state.clear()
        self.logging_handler.clear()
        self.storage_handler.clear()
        for key in self.analysis_plugins:
            self.remove_analysis(key)

    def print_tracked_modules(self) -> None:
        """
        Print the tracked modules.
        """
        get_logger().info("Tracking the following modules:")
        repr_dim = 0
        for k, v in self.logging_handler.modules_to_name.items():
            get_logger().info(f"{v}: {k}")
            repr_dim += k.weight.data.numel()
        get_logger().info(f"Total number of parameters: {repr_dim:,}\n")<|MERGE_RESOLUTION|>--- conflicted
+++ resolved
@@ -250,11 +250,7 @@
         Returns:
             dict: The current log.
         """
-<<<<<<< HEAD
         return self.binfo.log
-=======
-        return self.data_id, self.state.log_state
->>>>>>> 03c2ce66
 
     def get_covariance_state(self) -> Dict[str, Dict[str, torch.Tensor]]:
         """
