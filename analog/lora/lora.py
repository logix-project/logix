--- conflicted
+++ resolved
@@ -5,18 +5,14 @@
 from analog.constants import FORWARD, BACKWARD
 from analog.state import StatisticState
 from analog.lora.modules import LoraLinear, LoraConv2d, LoraEmbedding
-<<<<<<< HEAD
 from analog.lora.utils import (
     find_parameter_sharing_group,
     _get_submodules,
     find_rank_pca_covariance,
     pca_rank_by_weight_shape,
 )
-from analog.utils import get_logger
-=======
 from analog.lora.utils import find_parameter_sharing_group, _get_submodules
 from analog.utils import get_logger, module_check
->>>>>>> 5c123bfc
 
 
 class LoRAHandler:
