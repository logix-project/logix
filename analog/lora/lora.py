from typing import List, Dict, Any

import torch.nn as nn

<<<<<<< HEAD
from analog.constants import FORWARD, BACKWARD
from analog.state import AnaLogState
=======
from analog.state import StatisticState
>>>>>>> 12fc7a5e
from analog.lora.modules import LoraLinear, LoraConv2d, LoraEmbedding
from analog.lora.utils import (
    find_parameter_sharing_group,
    _get_submodules,
    find_rank_pca_covariance,
)
from analog.utils import get_logger


class LoRAHandler:
    """
    Transforms a model into a Lora model.
    """

    _SUPPORTED_MODULES = {nn.Linear, nn.Conv1d, nn.Conv2d}

    def __init__(self, config: Dict[str, Any], state: StatisticState):
        self.config = config
        self._state = state

        self.parse_config()

    def parse_config(self):
        self.init_strategy = self.config.get("init", "random")
        self.rank = self.config.get("rank", 64)
        self.adaptive_threshold = self.config.get("adaptive_threshold", None)
        self.parameter_sharing = self.config.get("parameter_sharing", False)
        self.parameter_sharing_groups = self.config.get(
            "parameter_sharing_groups", None
        )

    def add_lora(
        self,
        model: nn.Module,
        type_filter: List[nn.Module],
        name_filter: List[str],
    ):
        """
        Add LoRA modules to a model.
        """
        covariance_state = self._state.get_covariance_state()
        if self.init_strategy == "pca" and len(covariance_state) == 0:
            get_logger().warning(
                "Hessian state not provided. Using random initialization instead."
            )
            self.init_strategy = "random"

        shared_modules = {}
        device = next(model.parameters()).device
        for name, module in model.named_modules():
            if len(list(module.children())) > 0:
                continue
            if not any(
                isinstance(module, module_type)
                for module_type in self._SUPPORTED_MODULES
            ):
                continue
            if type_filter is not None and not any(
                isinstance(module, module_type) for module_type in type_filter
            ):
                continue
            if name_filter is not None and not any(
                keyword in name for keyword in name_filter
            ):
                continue

            # Add Lora to filtered modules
            lora_cls = None
            if isinstance(module, nn.Linear):
                lora_cls = LoraLinear
            elif isinstance(module, nn.Conv1d):
                raise NotImplementedError
            elif isinstance(module, nn.Conv2d):
                lora_cls = LoraConv2d
            elif isinstance(module, nn.Embedding):
                lora_cls = LoraEmbedding

            psg = find_parameter_sharing_group(name, self.parameter_sharing_groups)

            rank = self.rank
            if self.adaptive_threshold is not None:
                rank_forward = find_rank_pca_covariance(
                    hessian_state[name][FORWARD], self.adaptive_threshold
                )
                rank_backward = find_rank_pca_covariance(
                    hessian_state[name][BACKWARD], self.adaptive_threshold
                )
                rank = max(rank_forward, rank_backward)
                get_logger().info(f"using adaptive r = {rank} for {name}\n")

            if self.parameter_sharing and psg not in shared_modules:
                if isinstance(module, nn.Linear):
                    shared_module = nn.Linear(rank, rank, bias=False)
                elif isinstance(module, nn.Conv1d):
                    shared_module = nn.Conv1d(rank, rank, kernel_size=1, bias=False)
                elif isinstance(module, nn.Conv2d):
                    shared_module = nn.Conv2d(rank, rank, kernel_size=1, bias=False)
                shared_modules[psg] = shared_module

            lora_module = lora_cls(rank, module, shared_modules.get(psg, None))
            if self.init_strategy == "pca":
                lora_module.pca_init_weight(covariance_state[name])
            lora_module.to(device)

            parent, target, target_name = _get_submodules(model, name)
            setattr(parent, target_name, lora_module)<|MERGE_RESOLUTION|>--- conflicted
+++ resolved
@@ -2,17 +2,14 @@
 
 import torch.nn as nn
 
-<<<<<<< HEAD
 from analog.constants import FORWARD, BACKWARD
-from analog.state import AnaLogState
-=======
 from analog.state import StatisticState
->>>>>>> 12fc7a5e
 from analog.lora.modules import LoraLinear, LoraConv2d, LoraEmbedding
 from analog.lora.utils import (
     find_parameter_sharing_group,
     _get_submodules,
     find_rank_pca_covariance,
+    pca_rank_by_weight_shape,
 )
 from analog.utils import get_logger
 
@@ -32,8 +29,10 @@
 
     def parse_config(self):
         self.init_strategy = self.config.get("init", "random")
-        self.rank = self.config.get("rank", 64)
-        self.adaptive_threshold = self.config.get("adaptive_threshold", None)
+        self.rank_default = self.config.get("rank", 64)
+        self.compression_ratio_by_covariance = self.config.get(
+            "compression_ratio_by_covariance", None
+        )
         self.parameter_sharing = self.config.get("parameter_sharing", False)
         self.parameter_sharing_groups = self.config.get(
             "parameter_sharing_groups", None
@@ -44,6 +43,7 @@
         model: nn.Module,
         type_filter: List[nn.Module],
         name_filter: List[str],
+        lora_state: Dict[str, Any] = None,
     ):
         """
         Add LoRA modules to a model.
@@ -87,27 +87,43 @@
 
             psg = find_parameter_sharing_group(name, self.parameter_sharing_groups)
 
-            rank = self.rank
-            if self.adaptive_threshold is not None:
+            rank_forward = rank_backward = self.rank_default  # default rank
+            if lora_state is not None:  # add lora matching the rank of the lora_state
+                rank_forward, rank_backward = pca_rank_by_weight_shape(
+                    lora_state[name + ".analog_lora_B.weight"].shape, module
+                )
+            elif (
+                self.init_strategy == "pca"
+                and self.compression_ratio_by_covariance is not None
+            ):
                 rank_forward = find_rank_pca_covariance(
-                    hessian_state[name][FORWARD], self.adaptive_threshold
+                    covariance_state[name][FORWARD],
+                    self.compression_ratio_by_covariance,
                 )
                 rank_backward = find_rank_pca_covariance(
-                    hessian_state[name][BACKWARD], self.adaptive_threshold
+                    covariance_state[name][BACKWARD],
+                    self.compression_ratio_by_covariance,
                 )
-                rank = max(rank_forward, rank_backward)
-                get_logger().info(f"using adaptive r = {rank} for {name}\n")
+                get_logger().info(
+                    f"using adaptive rank_forward = {rank_forward}, rank_backward = {rank_backward} for {name}\n"
+                )
 
             if self.parameter_sharing and psg not in shared_modules:
                 if isinstance(module, nn.Linear):
-                    shared_module = nn.Linear(rank, rank, bias=False)
+                    shared_module = nn.Linear(rank_forward, rank_backward, bias=False)
                 elif isinstance(module, nn.Conv1d):
-                    shared_module = nn.Conv1d(rank, rank, kernel_size=1, bias=False)
+                    shared_module = nn.Conv1d(
+                        rank_forward, rank_backward, kernel_size=1, bias=False
+                    )
                 elif isinstance(module, nn.Conv2d):
-                    shared_module = nn.Conv2d(rank, rank, kernel_size=1, bias=False)
+                    shared_module = nn.Conv2d(
+                        rank_forward, rank_backward, kernel_size=1, bias=False
+                    )
                 shared_modules[psg] = shared_module
 
-            lora_module = lora_cls(rank, module, shared_modules.get(psg, None))
+            lora_module = lora_cls(
+                rank_forward, rank_backward, module, shared_modules.get(psg, None)
+            )
             if self.init_strategy == "pca":
                 lora_module.pca_init_weight(covariance_state[name])
             lora_module.to(device)
